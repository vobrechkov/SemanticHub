<<<<<<< HEAD
# SemanticKernelMemoryRAG
=======
# SemanticHub
>>>>>>> 59b31f5c

A sample application that explores integrating Microsoft Kernel Memory as the memory store for Microsoft Semantic Kernel using the "memory as a service" architecture pattern.

## Overview

This solution demonstrates how to implement Microsoft Kernel Memory as a dedicated service within a .NET Aspire application. The solution uses .NET Aspire for orchestration and service discovery, providing a scalable architecture for AI applications.

## Architecture

The solution consists of several interconnected services:

- **SemanticHub.AppHost** - .NET Aspire AppHost that orchestrates all services, handles service discovery, and manages dependencies
- **SemanticHub.KernelMemoryService** - Dedicated service that provides Kernel Memory functionality as a web service
- **SemanticHub.KnowledgeApi** - Web API service that exposes knowledge/memory endpoints and proxies requests to KernelMemoryService
- **SemanticHub.Web** - Blazor Server UI that provides the frontend interface
- **SemanticHub.ServiceDefaults** - Shared service configuration and extensions
- **SemanticHub.Tests** - xUnit test project for integration testing

### Service Dependencies

The AppHost defines the following service dependency chain:
1. Azurite storage emulator (for document storage and queues)
2. PostgreSQL with pgvector (for vector storage and memory database)
3. Azure OpenAI (for text generation and embeddings)
4. Redis cache (for Web UI caching)
5. KernelMemoryService depends on Azurite, PostgreSQL, and Azure OpenAI
6. KnowledgeApi depends on KernelMemoryService
7. Web UI depends on Redis and KnowledgeApi

## Prerequisites

- [.NET 9 SDK](https://dotnet.microsoft.com/download/dotnet/9.0)
- [Docker Desktop](https://www.docker.com/products/docker-desktop) (for Azurite, PostgreSQL, and Redis containers)
- Azure OpenAI account and deployment (for text generation and embeddings)

## Local Development Setup

### 1. Azurite Storage Emulator

The Azurite storage emulator is automatically managed by .NET Aspire. When you run the AppHost, it will:

- Automatically pull and start the `mcr.microsoft.com/azure-storage/azurite` container
- Configure blob storage endpoints for document storage
- Provide a local development environment that mimics Azure Storage

**No manual setup required** - Aspire handles container lifecycle management automatically.

#### Accessing Azurite

Once running, you can access Azurite through:
- **Blob Service**: `http://127.0.0.1:<dynamic-port>`
- **Azure Storage Explorer**: Automatically discovers Azurite on default ports
- **Aspire Dashboard**: Monitor container status and logs

### 2. PostgreSQL with pgvector

PostgreSQL with pgvector extension is automatically managed by Aspire for vector storage and memory database operations. The service uses the `ankane/pgvector:latest` image which includes the pgvector extension for efficient vector similarity searches.

### 3. Redis Cache

Redis is automatically managed by Aspire for Web UI output caching.

## Getting Started

### 1. Clone and Build

```bash
git clone <repository-url>
cd SemanticKernelMemoryRAG
dotnet build src/SemanticHub.sln
```

### 2. Run the Application

```bash
# Run the entire solution via Aspire AppHost
dotnet run --project src/SemanticHub.AppHost
```

This will start all services with proper dependency management:
1. Azurite storage emulator
2. PostgreSQL with pgvector
3. Redis cache
4. KernelMemoryService
5. KnowledgeApi
6. Web UI

### 3. Access the Services

- **Aspire Dashboard**: `https://localhost:<aspire-port>` (check console output)
- **Web UI**: `https://localhost:<web-port>` (check console output)
- **KnowledgeApi**: `https://localhost:<api-port>` (check console output)
- **KernelMemoryService**: `https://localhost:<memory-port>` (check console output)

## API Endpoints

### KernelMemoryService

The KernelMemoryService exposes the Microsoft Kernel Memory endpoints under `/api/memory`:

- `POST /api/memory/upload` - Upload documents (text or files)
- `POST /api/memory/ask` - Ask questions about stored documents
- `POST /api/memory/search` - Search through stored knowledge
- `GET /api/memory/documents/{id}/status` - Check document processing status
- `DELETE /api/memory/documents/{id}` - Delete documents
- `GET /api/memory/index` - List available indexes

### KnowledgeApi

The KnowledgeApi provides a simplified interface that proxies requests to KernelMemoryService:

- `POST /knowledge/upload/text` - Upload text documents
- `POST /knowledge/ask` - Ask questions about documents
- `POST /knowledge/search` - Search knowledge base
- `GET /knowledge/documents/{id}/status` - Get document processing status

### Interactive API Documentation

- **KernelMemoryService**: Available at the service root URL (uses Scalar API Reference)
- **KnowledgeApi**: Available at `/swagger` (development only)

## Configuration

### Development Configuration

The solution uses environment-specific configuration files:

- `appsettings.json` - Base configuration
- `appsettings.Development.json` - Development overrides

### Storage Configuration

- **Document Storage**: Azurite blob storage (local development)
- **Vector Storage**: PostgreSQL with pgvector extension
- **Message Queues**: Azure Storage Queues (via Azurite emulator)
- **Cache**: Redis (for Web UI output caching)

### AI Services Configuration

The solution requires Azure OpenAI configuration:

- **Text Generation**: GPT-4o-mini (configurable deployment name: `gpt-4o-mini`)
- **Embeddings**: Text-embedding-3-small (configurable deployment name: `text-embedding-3-small`)
- **Authentication**: Azure Identity (for production) or connection strings (for development)

### Environment Configuration

Environment-specific configuration is handled through:

- **AppHost**: Automatically configures connection strings and environment variables
- **Development**: Uses connection strings for local emulators
- **Production**: Uses Azure Identity for secure authentication

## Development Commands

### Build and Run
```bash
# Build the entire solution
dotnet build src/SemanticHub.sln

# Run the AppHost (starts all services via Aspire)
dotnet run --project src/SemanticHub.AppHost

# Run individual services (for development)
dotnet run --project src/SemanticHub.Web
dotnet run --project src/SemanticHub.KnowledgeApi
dotnet run --project src/SemanticHub.KernelMemoryService
```

### Testing
```bash
# Run all tests
dotnet test src/SemanticHub.Tests

# Run with coverage
dotnet test --collect:"XPlat Code Coverage"
```

## Troubleshooting

### Container Issues

If you encounter container-related issues:

1. **Containers not starting**: Check Docker Desktop is running
2. **Port conflicts**: Aspire will automatically assign available ports
3. **Azurite connectivity**: Storage Explorer should auto-discover Azurite
4. **PostgreSQL connectivity**: Check that pgvector image pulled successfully (`ankane/pgvector:latest`)

### Service Discovery Issues

If services can't communicate:

1. Check the Aspire dashboard for service status
2. Verify all services are running and healthy
3. Check service logs in the Aspire dashboard

### Build Issues

If you encounter build errors:

1. Ensure .NET 9 SDK is installed
2. Clean and rebuild: `dotnet clean && dotnet build`
3. Check individual project builds

## Architecture Notes

- Uses .NET Aspire for service orchestration and health checks
- Azurite provides local Azure Storage emulation for documents and queues
- PostgreSQL with pgvector extension handles vector storage and memory database
- Redis provides output caching for the Web UI
- The Web project uses Blazor Server with interactive server components
- Services communicate via HTTP with service discovery handled by Aspire
- OpenTelemetry is configured for observability across services
- Health checks are implemented at `/health` endpoints
- Microsoft Kernel Memory runs as a dedicated service with full API exposure

## Key Features

- **Memory as a Service**: Kernel Memory runs as an independent, scalable service
- **Service Discovery**: Automatic service resolution via Aspire
- **Local Development**: Zero-configuration local setup with emulators and containers
- **Vector Search**: PostgreSQL with pgvector for efficient similarity searches
- **Distributed Processing**: Azure Storage Queues for scalable document processing
- **AI Integration**: Azure OpenAI for text generation and embeddings
- **Observability**: Full OpenTelemetry integration with Aspire dashboard
- **Interactive Documentation**: Scalar API Reference for KernelMemoryService
- **Scalability**: Services can be scaled independently
- **Modern Architecture**: .NET 9, Aspire, and cloud-native patterns<|MERGE_RESOLUTION|>--- conflicted
+++ resolved
@@ -1,8 +1,4 @@
-<<<<<<< HEAD
-# SemanticKernelMemoryRAG
-=======
 # SemanticHub
->>>>>>> 59b31f5c
 
 A sample application that explores integrating Microsoft Kernel Memory as the memory store for Microsoft Semantic Kernel using the "memory as a service" architecture pattern.
 
